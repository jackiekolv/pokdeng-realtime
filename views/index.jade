--- conflicted
+++ resolved
@@ -16,7 +16,6 @@
             // เอา Socket.IO มาใช้งาน
             var socket = io();
 
-<<<<<<< HEAD
             // get element ต่างๆ มารอไว้ก่อน
             var chatForm = $('#chat-form');
             var chatHistory = $("#chat-history");
@@ -29,7 +28,7 @@
             var username = Math.floor((Math.random() * 100) + 1);
 
             // เมื่อเชื่อมต่อสำเร็จ ให้ส่งข้อความไปบอก server
-            socket.emit('chat', {
+            socket.emit('command', {
                 username: username,
                 message: 'I\'m connected.'
             });
@@ -37,7 +36,7 @@
             // เมื่อ submit form ให้ทำอะไร?
             chatForm.submit(function() {
                 // ส่งทั้ง username และ ข้อความไปให้ server
-                socket.emit('chat', {
+                socket.emit('command', {
                     username: username,
                     message: inputMessage.val()
             	});
@@ -48,7 +47,7 @@
             });
 
             // เมื่อได้รับข้อมูลจาก server ให้ทำอะไร?
-            socket.on('chat', function(data) {
+            socket.on('command', function(data) {
                 if (data.username == username) {
                     // ถ้าเราเป็นคนส่งเอง ให้พ่น li.message.message--me
                     chatHistory.append($('<li class="message message--me">').text(data.message + ' @'+getTime()));
@@ -73,27 +72,4 @@
                 sec = (sec < 10 ? "0" : "") + sec;
 
                 return hour + ":" + min + ":" + sec;
-            }
-=======
-                    script(src="https://cdn.socket.io/socket.io-1.3.3.js")
-                    // โหลด jQuery มาใช้งาน
-                    script(src="https://code.jquery.com/jquery-2.1.3.min.js")
-                    script.
-                        var socket = io();
-                        // เมื่อ form ถูก submit ให้ทำอะไร?
-                        $('#chat-form').submit(function() {
-                            if($('#chat-message').val()=='clear'){
-                                $('#chat-form').reset();
-                            }
-                            // ส่งข้อความที่พิมพ์มาไปยัง server ผ่านทางท่อชื่อ "chat"
-                            socket.emit('command', $('#chat-message').val());
-                            $('#chat-message').val('');
-                            return false;
-                        });
-
-                        // เมื่อได้รับข้อมูลจากท่อ "chat" ให้ทำอะไร?
-                        socket.on('command', function(message) {
-                            // แสดงผลข้อความที่ได้มาออกมาทางหน้าจอ
-                            $('#chat-history').append($('<li class="message">').text(message));
-                        });
->>>>>>> d19da52b
+            }